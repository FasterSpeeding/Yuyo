--- conflicted
+++ resolved
@@ -8,16 +8,14 @@
 ### Added
 - Wait for implementation for modals.
 
-<<<<<<< HEAD
 ### Changed
 - [Page.\_\_init\_\_][yuyo.pagination.Page.__init__]'s signature now more closely
   Hikari's message create methods: with new `attachment` and `embed` keyword
   arguments for passing singular values while also now allowing an embed or file
   to be passed as `content`.
-=======
+
 ### Fixed
 - Timed out individual requests will no-longer lead to the chunk tracker's loop crashing.
->>>>>>> 6fc54ad4
 
 ## [1.16.0] - 2023-08-11
 ### Added
