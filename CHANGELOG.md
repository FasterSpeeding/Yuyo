--- conflicted
+++ resolved
@@ -5,14 +5,12 @@
 and this project adheres to [Semantic Versioning](https://semver.org/spec/v2.0.0.html).
 
 ## [Unreleased]
-<<<<<<< HEAD
+### Changed
+- Added support for `.ptb` and `.canary` links to [yuyo.links][].
+
 ### Fixed
 - [ModalOptions][yuyo.modals.ModalOptions] attributes now correct expose the value passed to the
   modal rather an internal descriptor.
-=======
-### Changed
-- Added support for `.ptb` and `.canary` links to [yuyo.links][].
->>>>>>> adc2b7fa
 
 ### [1.11.1a1] - 2023-04-05
 ### Changed
