# Changelog
All notable changes to this project will be documented in this file.

The format is based on [Keep a Changelog](https://keepachangelog.com/en/1.0.0/),
and this project adheres to [Semantic Versioning](https://semver.org/spec/v2.0.0.html).

## [Unreleased]
### Changed
<<<<<<< HEAD
- Modals now default the per-field custom IDs (i.e. for text components) to the parameter's
  name (attribute name for [ModalOptions][yuyo.modals.ModalOptions] fields), if set.
=======
- Added support for `ptb.` and `canary.` links to [yuyo.links][].

### Fixed
- [ModalOptions][yuyo.modals.ModalOptions] attributes now correctly expose the values passed to
  the modal rather internal descriptors.
>>>>>>> 1d1fdf55

### [1.11.1a1] - 2023-04-05
### Changed
- `callback` and `type` have been flipped (making `type` the first argument and `callback`
   the second one) for the following functions:
    * [ActionRowExecutor.add_select_menu][yuyo.components.ActionRowExecutor.add_select_menu]
    * [ActionColumnExecutor.add_select_menu][yuyo.components.ActionColumnExecutor.add_select_menu]
    * [ActionColumnExecutor.add_static_select_menu][yuyo.components.ActionColumnExecutor.add_static_select_menu]
    * [with_static_select_menu][yuyo.components.with_static_select_menu]
- Renamed the component context select menu data properties:
    * `ComponentContext.select_channels` to [ComponentContext.selected_channels][yuyo.components.ComponentContext.selected_channels]
    * `ComponentContext.select_roles` to [ComponentContext.selected_roles][yuyo.components.ComponentContext.selected_roles]
    * `ComponentContext.select_texts` to [ComponentContext.selected_texts][yuyo.components.ComponentContext.selected_texts]
    * `ComponentContext.select_users` to [ComponentContext.selected_users][yuyo.components.ComponentContext.selected_users]
    * `ComponentContext.select_members` to [ComponentContext.selected_members][yuyo.components.ComponentContext.selected_members]

### Deprecated
- Passing `callback` as the first argument when adding a select menu to a component executor or column.
- The `with_{}` methods on [yuyo.components.ActionColumnExecutor][].

### Fixed
- [yuyo.modals.modal][] and [yuyo.modals.as_modal][] both now properly support DI for the
  modal's callback.
- [yuyo.modals.as_modal][] and [yuyo.modals.as_modal_template][] both now allow passing
  `parse_signature` typing wise.

### [1.11.0a1] - 2023-04-02
### Added
- A static timeout implementation.
- Support for custom ID prefix matching to the Message component executors.
- Message components have support for loading components from class attributes again.
  Support for this has been implemented through [yuyo.components.ActionColumnExecutor][] this time.
- [yuyo.components.SingleExecutor][] and [yuyo.components.as_single_executor][]
  to allow registering a component executor with a single callback.
- New component handling system to the component client which allows component executors to be
  used statelessly. This moves to using the classes in [yuyo.timeouts][] to handle timeouts
  (rather than the component executors) and makes binding to a specific message optional.
  This consists of [ComponentClient.register_executor][yuyo.components.ComponentClient.register_executor]
  and [ComponentClient.deregister_executor][yuyo.components.ComponentClient.deregister_executor].
- [yuyo.components.with_static_text_menu][] decorator for declaring a static text select menu on
  a [ActionColumnExecutor][yuyo.components.ActionColumnExecutor] subclass.
- `options` parameter to [ActionColumnExecutor.add_static_text_select][yuyo.components.ActionColumnExecutor.add_static_text_select],
  [ActionColumnExecutor.add_text_select][yuyo.components.ActionColumnExecutor.add_text_select], and
  [ActionRowExecutor.add_text_select][yuyo.components.ActionRowExecutor.add_text_select] for
  passing option builders.
- `ComponentContext.id_match` and `ModalContext.id_metadata` convenient properties for getting
  the matching and metadata parts of the component's custom ID.
- `Modal.id_match`, `Modal.id_metadata` and [ModalContext.component_ids][yuyo.modals.ModalContext.component_ids]
  convenience properties for getting the matching and metadata parts of the Modal's top-level
  custom ID and the sub-component custom IDs.
- [ComponentExecutor.set_callback][yuyo.components.ComponentExecutor.set_callback] and
  [ComponentExecutor.with_callback][yuyo.components.ComponentExecutor.with_callback] now
  both raise [ValueError][] if `":"` is present in `custom_id`.
- `id_metadata` option to
  [ActionColumnExecutor.\_\_init\_\_][yuyo.components.ActionColumnExecutor.__init__] and
  [Modal.\_\_init\_\_][yuyo.modals.Modal.__init__] to allow for setting the
  ID metadata of components per-init.

### Changed
- Bumped the minimum Hikari version to `2.0.0.dev118`.
  Some of the breaking component changes listed in Hikari's
  [change log](https://docs.hikari-py.dev/en/latest/changelog/#dev118-2023-04-02)
  around the component builders effect Yuyo's component executors.
- Prefix matching behaviour is now always enabled for both modals and components.
- Message components now split by `":"` for prefix matching like the modals client.
- Marked most deprecated timeout class aliases using `typing.deprecated`.
  (only `yuyo.modals.AbstractTimeout` was skipped).
- [yuyo.components.WaitForExecutor][] now inherits from [yuyo.components.WaitForExecutor][]
  and should also be passed to `timeout=`.
- [ActionColumnExecutor.rows][yuyo.components.ActionColumnExecutor.rows] now returns
  [hikari.api.MessageActionRowBuilder][hikari.api.special_endpoints.MessageActionRowBuilder].
- Message components will now give a "timed-out" ephemeral initial response when
  [ExecutorClosed][yuyo.components.ExecutorClosed] is raised without any response.
- The `authors` field is now optional (defaulting to public) for
  [WaitForExecutor.\_\_init\_\_][yuyo.components.WaitForExecutor.__init__],
  [ComponentPaginator.\_\_init\_\_][yuyo.components.ComponentPaginator.__init__], and
  [ReactionPaginator.\_\_init\_\_][yuyo.reactions.ReactionPaginator.__init__].
- Renamed `yuyo.timeouts.BasicTimeout` to [yuyo.timeouts.SlidingTimeout][].
- Renamed `ModalClient.set_modal` to [Modal.register_modal][yuyo.modals.ModalClient.register_modal].
- Renamed `ModalClient.remove_modal` to [Modal.deregister_modal][yuyo.modals.ModalClient.deregister_modal].
- Renamed `ComponentClient.get_executor` to [ComponentClient.get_executor_for_message][yuyo.components.ComponentClient.get_executor_for_message].
- Renamed `ComponentClient.remove_executor` to [ComponentClient.deregister_message][yuyo.components.ComponentClient.deregister_message].
- Renamed `add_` and `with_` component methods to better match Hikari's new naming scheme:
    * `ActionRowExecutor.add_button` to `.add_interative_button`
    * `ActionRowExecutor.add_channel_select` to `.add_channel_menu`
    * `ActionRowExecutor.add_text_select` to `.add_text_menu`
    * `ActionColumnExecutor.add_button` to `.add_interative_button`
    * `ActionColumnExecutor.add_channel_select` to `.add_channel_menu`
    * `ActionColumnExecutor.add_text_select` to `.add_text_menu`
    * `ActionColumnExecutor.add_static_button` to `.add_static_interactive_button`
    * `ActionColumnExecutor.with_static_button` to `.with_static_interactive_button`
    * `ActionColumnExecutor.add_static_channel_select` to `.add_static_channel_menu`
    * `ActionColumnExecutor.with_static_channel_select` to `.with_static_channel_menu`
    * `ActionColumnExecutor.add_static_text_select` to `.add_static_text_menu`
    * `yuyo.components.with_static_button` to `.with_static_interactive_button`
    * `yuyo.components.with_static_channel_select` to `.with_static_channel_menu`

### Deprecated
- The constant ID component handling system.
  This has been replaced with passing [yuyo.components.SingleExecutor][] to
  [ComponentClient.register_executor][yuyo.components.ComponentClient.register_executor].
- Passing `timeout` to [ComponentExecutor.\_\_init\_\_][yuyo.components.ComponentExecutor.__init__],
  [ActionRowExecutor.\_\_init\_\_][yuyo.components.ActionRowExecutor.__init__],
  [ActionColumnExecutor.\_\_init\_\_][yuyo.components.ActionColumnExecutor.__init__], and
  [ComponentPaginator.\_\_init\_\_][yuyo.components.ComponentPaginator.__init__].
  This has been replaced by passing `timeout` to
  [ComponentClient.register_executor][yuyo.components.ComponentClient.register_executor]
  to allow for the stateless reuse of component executors.
- `AbstractComponentExecutor.has_expired`.
- `ActionRowExecutor.is_full`.
- [ComponentClient.set_executor][yuyo.components.ComponentClient.set_executor],
  this has been replaced by [Component.register_executor][yuyo.components.ComponentClient.register_executor].
- Passing [yuyo.components.ActionRowExecutor][] to
  [ActionColumnExecutor.add_row][yuyo.components.ActionColumnExecutor.add_row]. This
  now takes [hikari.api.MessageActionRowBuilder][hikari.api.special_endpoints.MessageActionRowBuilder].
- The `prefix_match` parameter as this is now always enabled.

### Removed
- `yuyo.modals.NoDefault`.

### [1.10.1a1] - 2023-03-25
### Added
- Some convenience properties to [ComponentContext][yuyo.components.ComponentContext] for getting select
  menu values:
    * [.select_channels][yuyo.components.ComponentContext.select_channels]
    * [.select_roles][yuyo.components.ComponentContext.select_roles]
    * [.select_texts][yuyo.components.ComponentContext.select_texts]
    * [.select_users][yuyo.components.ComponentContext.select_users]
    * [.select_members][yuyo.components.ComponentContext.select_members]
- The [yuyo.components.Context][] and [yuyo.modals.Context][] aliases.
- The [yuyo.components.Client][], [yuyo.modals.Client][], and [yuyo.reactions.Client][] aliases.

### Changed
- A Modal text input's `default` will now also be used for `value` when `value` is left undefined and
  `default` is a string of `<=4000` characters.
- Increased the default timeout for modals to 2 minutes.

### Fixed
- Text select menus will no-longer lead to an error being returned by Discord when `max_values` is
  greater then the count of its choices.

## [1.10.0a1] - 2023-03-20
### Added
- Support for declaring modal options in the modal callback's signature.

### Changed
- Moved `yuyo.modals.AbstractTimeout`, `yuyo.modals.BasicTimeout` and `yuyo.modals.NeverTimeout`
  to new [yuyo.timeouts][] module.

### Deprecated
- `yuyo.modals.AbstractTimeout`, `yuyo.modals.BasicTimeout` and `yuyo.modals.NeverTimeout` as deprecated aliases

### Fixed
- Modals now correctly default to a timeout duration of 10 seconds rather than 10 days.

### Removed
- The deprecated `yuyo.components.MultiComponentExecutor` and `yuyo.components.ChildActionRowExecutor`
  types.
- [ActionRowExecutor.add_button][yuyo.components.ActionRowExecutor.add_button] can no-longer be used
  to add link buttons.
- [yuyo.modals.Modal][] subclasses will no-longer inherits fields.

## [1.9.1a1] - 2023-03-07
### Added
- Re-exposed `yuyo.reactions.EventT` as [yuyo.reactions.ReactionEventT][].

### Changed
- `token_type` now defaults to `"Bot"` when a string token is passed for
  [AsgiBot.\_\_init\_\_][yuyo.asgi.AsgiBot.__init__].

### Fixed
- [yuyo.modals.modal][] and [yuyo.modals.as_modal][] no-longer lead to Alluka's type-hint introspection
  raising an exception.
- Handling of defaulting empty modal text inputs.
- Add `type` property to [yuyo.components.ActionRowExecutor][] and
  `yuyo.components.ChildActionRowExecutor` to fix compatibility with `Hikari>=2.0.0.dev117`.

## [1.9.0a1] - 2023-02-27
### Added
- `from_tanjun` convenience classmethods for initialising from a Tanjun client to
  [ComponentClient][yuyo.modals.ModalClient], [ModalClient][yuyo.modals.ModalClient],
  [ReactionClient][yuyo.reactions.ReactionClient], and [ServiceManager][yuyo.list_status.ServiceManager].
- `alluka` keyword-argument to to `from_gateway_bot` and `from_rest_bot` methods on
  [ComponentClient][yuyo.modals.ModalClient], [ModalClient][yuyo.modals.ModalClient], and
  [ReactionClient][yuyo.reactions.ReactionClient].

### Changed
- `timeout` is now keyword-only for [ChunkTracker.\_\_init\_\_][yuyo.chunk_tracker.ChunkTracker.__init__].
- The Alluka bound clients ([ComponentClient][yuyo.modals.ModalClient],
  [ModalClient][yuyo.modals.ModalClient], and [ReactionClient][yuyo.reactions.ReactionClient])
  now all register themselves as type dependencies when they're not passed a 3rd party client.

### Fixed
- Prefix matched custom IDs are now correctly lower priority for modals.
- [AsgiBot.remove_shutdown_callback][yuyo.asgi.AsgiBot.remove_shutdown_callback] and
  [AsgiBot.remove_startup_callback][yuyo.asgi.AsgiBot.remove_startup_callback] now raise a [ValueError][]
  if the callback isn't registered (as per the documented behaviour) instead of silently passing.

### Removed
- Unnecessary entries from module `__all__`s (i.e. type hints, abstract classes, base classes and
  internal signal error classes).
- Type variables are no-longer publicly exposed other than a couple callback types.

## [1.8.0a1.post1] - 2023-02-23
### Fixed
- The [yuyo.components.ComponentPaginator][] will no-longer send a new message with "MESSAGE_UPDATE" as
  the content when the last entry button is pressed for the first time instead of marking it as loading.
- The [yuyo.components.ComponentPaginator][] will no-longer create a new message with "MESSAGE_UPDATE"
  as the content instead of giving a noop update response.

## [1.8.0a1] - 2023-02-23
### Added
- `timeout` config to [ChunkTracker.\_\_init\_\_][yuyo.chunk_tracker.ChunkTracker.__init__].
- `bot_managed` config to [ComponentClient.from_rest_bot][yuyo.components.ComponentClient.from_rest_bot].
- [ComponentContext.create_modal_response][yuyo.components.ComponentContext.create_modal_response] method.
- Support for modals in `yuyo.modals`.
- [yuyo.components.ActionColumnExecutor][] which handles building and executing multiple message
  action row components and also introduces a class template system for message components in a similar
  fashion to modals.

### Changed
- The `response_type` argument is now keyword only and defaults to
  [ResponseType.MESSAGE_CREATE][hikari.interactions.base_interactions.ResponseType.MESSAGE_CREATE] in
  [ComponentContext.create_initial_response][yuyo.components.ComponentContext.create_initial_response].
- The `defer_type` argument is now keyword only and defaults to
  [ResponseType.DEFERRED_MESSAGE_CREATE][hikari.interactions.base_interactions.ResponseType.DEFERRED_MESSAGE_CREATE]
  in [ComponentContext.defer][yuyo.components.ComponentContext.defer].

### Deprecated
- `yuyo.components.MultiComponentExecutor` and `yuyo.components.ChildActionRowExecutor`.
  [yuyo.components.ActionColumnExecutor][] should be used instead.
- Using [ActionRowExecutor.add_button][yuyo.components.ActionRowExecutor.add_button] to add
  specifically link buttons. [ActionRowExecutor.add_link_button][yuyo.components.ActionRowExecutor.add_link_button]
  should be used instead.

### Fixed
- The `add_{}_button` methods on [ComponentPaginator][yuyo.components.ComponentPaginator] now ignore
  `emoji` when `label` is passed to avoid erroring when users don't explicitly unset the
  default for `emoji`.

### Removed
- The `AbstractReactionHandler.last_triggered` and `ReactionHandler.timeout` properties as
  these were leaking impl detail.

## [1.7.0a1] - 2023-02-14
### Added
- Support for the new select menu types to `yuyo.to_builder`.
- [ActionRowExecutor.add_channel_select][yuyo.components.ActionRowExecutor.add_channel_select]
  for adding channel select menus to an action row.
- [ActionRowExecutor.add_select_menu][yuyo.components.ActionRowExecutor.add_select_menu] for
  adding the other new select menu types to an action row.
- [yuyo.pagination.Page][] type which can be used to represent a response page in the paginators.
  This allows configuring attachments and multiple embeds for a page.
- Methods for manually setting the buttons for [yuyo.components.ComponentPaginator][] and
  [yuyo.reactions.ReactionPaginator][] which allow manually overriding the config for each button
  or reaction.

### Changed
- `from_gateway_bot` classmethods can now also take cache-less `ShardAware` bots.
- Bumped minimum Hikari version to `2.0.0.dev116`.
- Renamed `ErrorManager.with_rule` to [ErrorManager.add_rule][yuyo.backoff.ErrorManager.add_rule]
  and made its arguments positional only.
- The `guild` argument for [yuyo.chunk_tracker.ChunkTracker.request_guild_members][] is now
  positional only.
- `iterator` is now positional only in
  [ReactionPaginator.\_\_init\_\_][yuyo.reactions.ReactionPaginator.__init__] and
  [ComponentPaginator.\_\_init\_\_][yuyo.components.ComponentPaginator.__init__].
- `lines` is now positional only in [yuyo.pagination.async_paginate_string][],
  [yuyo.pagination.sync_paginate_string][] and [yuyo.pagination.paginate_string][].
- Renamed `add_callback` to `set_callback` on `ComponentExecutor` and `ReactionHandler`.
- [ActionRowExecutor.add_button][yuyo.components.ActionRowExecutor.add_button] now takes all
  the button's options as arguments.
  This also now returns the action row and adds the button to the row immediately (without
  any calls to `add_to_parent`).
- Renamed the old `ActionRowExecutor.add_select_menu` to
  [ActionRowExecutor.add_text_select][yuyo.components.ActionRowExecutor.add_text_select]
  and added the other select menu's config as keyword-arguments.
- Renamed `add_handler` to [ReactionClient.set_handler][yuyo.reactions.ReactionClient.set_handler].
- [ReactionClient.set_handler][yuyo.reactions.ReactionClient.set_handler]'s arguments are now all
  positional-only.
- [ComponentPaginator.get_next_entry][yuyo.components.ComponentPaginator.get_next_entry] and
  [ReactionPaginator.get_next_entry][yuyo.reactions.ReactionPaginator.get_next_entry] now both
  return [yuyo.pagination.Page][] rather than a tuple.
  This can be used to create a response easily by passing the result of
  [Page.to_kwargs][yuyo.pagination.Page.to_kwargs] to the create message or execute webhook REST method as `**kwargs`.

### Fixed
- `Context.create_initial_response` (and by extension `Context.respond` for the initial
  response specifically) will no-longer try to pass the attachment, component or embed as
  the actual message content when passed for the `content` argument for REST-based
  interaction commands.
- `BLACK_CROSS` can now be passed to
  [ComponentPaginator.\_\_init\_\_][yuyo.components.ComponentPaginator.__init__] and
  [ReactionPaginator.\_\_init\_\_][yuyo.reactions.ReactionPaginator.__init__]
  in the `triggers` array to enable the stop button.
- The configured executor is now used for handling attachments when creating the initial responses
  with the ASGI bot.
- Check the headers before reading the body in the ASGI adapter and bot to avoid unnecessary hold up
  on bad requests.

### Removed
- `yuyo.InteractiveButtonBuilder`/`yuyo.components.InteractiveButtonBuilder` and
  `yuyo.SelectMenuBuilder`/`yuyo.components.SelectMenuBuilder`. Hikari's default
  implementations should be used instead.
- The deprecated `load_from_attributes` arguments and the relevant deprecated `as_reaction_callback`
  and `as_component_callback` functions.
- The deprecated `WaitForComponent` alias of `WaitForExecutor`.

### Security
- The [yuyo.asgi.AsgiAdapter][] and [yuyo.asgi.AsgiBot][] both now have a max body size limit to avoid
  potential DoS and memory issues. This is configurable using `max_body_size` in the `__init__`s.

## [1.6.1a1] - 2023-01-17
### Changed
- Detect/allow invite links which aren't prefixed by `https://` or `https://www.` in
  [InviteLink.find][yuyo.links.BaseLink.find],
  [InviteLink.find_iter][yuyo.links.BaseLink.find_iter], and
  [InviteLink.from_link][yuyo.links.BaseLink.from_link] to better match Discord's special invite
  embedding logic.
- All link parsers now allow `http://` links.
- The startup and shutdown callbacks on [yuyo.asgi.AsgiAdapter][] now take no arguments.
  This change does **not** effect startup and shutdown callbacks on [yuyo.asgi.AsgiBot][].

### Removed
- The `process_lifespan_event` and `process_request` methods from [yuyo.asgi.AsgiAdapter][].
- [yuyo.asgi.AsgiBot][] no-longer inherits from [yuyo.asgi.AsgiAdapter][] directly but still
  functions as one.

## [1.6.0a1] - 2023-01-12
### Added
- Helper functions for converting some Hikrai modals to builder objects in [yuyo.to_builder][].
  These support application commands and message components.

### Changed
- Bumped minimum Hikari version to `v2.0.0.dev114`.

## [1.5.0a1] - 2023-01-10
### Added
- Add classes and functions for handling message, webhook, invite and template links.

### Changed
- Officially drop support for Python 3.8.

## [1.4.0a1.post1] - 2022-11-20
### Changed
- [CacheStrategy.\_\_init\_\_][yuyo.list_status.CacheStrategy.__init__] now
  takes two arguments `(hikari.api.Cache, hikari.ShardAware)`.

### Fixed
- [yuyo.list_status.DiscordBotListService][]'s logging when declaring per-shard stats.
- Declare bot stats per-shard instead of for the whole bot when list status is using the
  standard cache or event strategies.

## [1.4.0a1] - 2022-11-20
### Added
- A system for automatically declaring a bot's guild count on the bot lists
  top.gg, bots.gg and discordbotlist.com. See [yuyo.list_status][] for more
  information.
- `"asgi"` feature flag for ensuring this installs with the dependencies required to run
  the Asgi REST bot adapter.

### Changed
- [yuyo.backoff.Backoff][] now increments the internal counter regardless of whether
  [yuyo.backoff.Backoff.set_next_backoff][] has been called.
- [yuyo.backoff.Backoff][] now iterates over the retry counter ([int][]), starting at 0,
  rather than just [None][].
- [yuyo.backoff.Backoff.backoff][] now returns the current retry count as [int][] or
  [None][] if it has reached max retries or the finished flag has been set.
- Allow [None][] to be passed for `attachment` and `attachments` to edit response methods.
- Star imports are no-longer used on the top level (at [yuyo][]) so only the attributes present
  in `yuyo.__all__` can be accessed there now.
- [yuyo.components.AbstractComponentExecutor][], `yuyo.components.ChildActionRowExecutor`,
  `InteractiveButtonBuilder`, `yuyo.components.as_child_executor`,
  `yuyo.components.as_component_callback`, [yuyo.reactions.AbstractReactionHandler][], and
  `yuyo.reactions.as_reaction_callback` are no longer included in `yuyo.__all__`/exported
  top-level.

### Deprecated
- `yuyo.components.as_child_executor`, `yuyo.components.as_component_callback`, and
  `yuyo.components.as_reaction_callback` are no longer documented (included in their
  relevant module's `__all__`) as these are considered deprecated and undocumented.

### Fixed
- [yuyo.backoff.Backoff.backoff][] now respects the max retires config and finished flag.
  For this it will now return [None][] without sleeping when either has been reached.

### Removed
- `backoff` option from [yuyo.backoff.Backoff.backoff][] to better match the aiter flow.

## [1.3.1a1] - 2022-11-07
### Added
- A chunk request tracker implementation.

### Changed
- Bumped the minimum Hikari version to `2.0.0.dev112`.
- [yuyo.asgi.AsgiAdapter][]'s startup and shutdown callbacks now take 1 argument,
  must return [None][] and must be asynchronous to match the methods added to
  [hikari.traits.RESTBotAware][] in
  <https://github.com/hikari-py/hikari/releases/tag/2.0.0.dev112>.

  This argument will be of type [yuyo.asgi.AsgiAdapter][] when these methods are
  called of an asgi adapter and of type [yuyo.asgi.AsgiBot][] when called on an
  asgi bot instance.

### Removed
- `replace_attachments` argument from the relevant context edit response methods.
  For more information see <https://github.com/hikari-py/hikari/releases/tag/2.0.0.dev112>.

## [1.2.1a1] - 2022-11-04
### Added
- `ephemeral` keyword-argument to [yuyo.components.ComponentContext][]'s `create_initial_response`,
  `create_follow_up` and `defer` methods as a shorthand for including `1 << 6` in the passed flags.
- `delete_after` option to [yuyo.components.ComponentContext][] response methods.
- `expires_at` property to [yuyo.components.ComponentContext][].
- Support for dependency injection through [Alluka][alluka] to the reaction and component clients.

### Changed
- `ComponentExecutor.execute` now takes a context object instead of interaction and future objects.
- [yuyo.pagination.async_paginate_string][], [yuyo.pagination.sync_paginate_string][] and
  [yuyo.pagination.paginate_string][] now return an (async) iterator of the [str][] pages rather than
  an iterator of `tuple[str, int]`. If you need page counts, use [enumerate][] or
  [yuyo.pagination.aenumerate][].
- (Async) iterables can now be passed to [yuyo.pagination.async_paginate_string][],
  [yuyo.pagination.sync_paginate_string][] and [yuyo.pagination.paginate_string][] instead of just
  iterators.

### Fixed
- [yuyo.components.BaseContext.respond][] trying to edit in the initial response instead
  of create a follow up if a deferred initial response was deleted.
- Long running `delete_after` and component execution tasks will no-longer be cancelled by GC.

### Removed
- The project metadata dunder attributes from [yuyo][].
  [importlib.metadata][] should be used to get this metadata instead.

## [1.1.1a1] - 2022-08-28
### Added
- Support for sending attachments in the initial response to the ASGI server implementation.
- Support for sending attachments on initial response to the `ComponentContext`.

### Changed
- Bumped the minimum hikari version to dev109.
- Async functions must be typed as returning `typing.Coroutine`/`collections.abc.Coroutine`
  rather than `typing.Awaitable` now.

### Fixed
- Several bug fixes on handling context response tracking have been copied over from Tanjun
  to `ComponentContext`.

## [1.0.6a1] - 2022-05-24
### Changed
- Bumped the minimum hikari version to dev108.

### Fixed
- `WaitForExecutor` now has better semantics/behaviour around being called when it's inactive:
    * Timeouts are now handled better meaning that a wait for executor timeout will mark it to be de-registered.
    * Execute calls to an executor that hasn't been waited for yet now return a not active message.

## [1.0.5a1.post1] - 2021-12-21
### Changed
- `AsgiBot` is now (by default) started and closed based on the ASGI lifespan events with
  the `asgi_managed` keyword argument to `AsgiBot.__init__` allowing this to be disabled.

## [1.0.5a1] - 2021-12-21
### Added
- `AsgiBot` extension for `AsgiAdapter` which can be run by itself (manages a rest client).

### Changed
- Renamed `WaitForComponent` to `WaitForExecutor`.

## [1.0.4a1] - 2021-11-22
### Added
- `prefix_match` option to ComponentClient custom ids to make storing metadata in custom ids
  possible.

### Fixed
- custom id methods now raise ValueError on conflict rather than KeyError.

## [1.0.3a1] - 2021-10-27
### Added
- An ASGI/3 adapter for Hikari's interaction server.
- Ability to register a callback for a constant custom_id in the component client.
  This takes precedence over any registered component executors.

### Changed
- Renamed `components.WaitFor` to `WaitForComponent` and added it to `components.__all__` and
  `yuyo.__all__`.

### Fixed
- `Context.defer` is now used in the ComponentPaginator instead of
  `Context.create_initial_response` to defer the initial response since before deleting it
  as `Context.create_initial_response` errors in the REST flow when a defer type is passed.
- `Context.create_initial_response` is no longer typed as taking deferred types.
- Handling of authors in WaitForComponent.
- Added timeout handling to the future returned by WaitForComponent.wait_for.


## [1.0.2a1.post1] - 2021-10-02
### Fixed
- ComponentClient erroneously garbage collecting unexpired executors.
- ComponentPaginator and ReactionPaginator both starting on index 1 instead of 0.


## [1.0.2a1] - 2021-10-02
### Added
- Option to have the ComponentClient be event managed when linked to an event manager.
  This is True by default.

### Changed
- The client now gives a ephemeral timed out response when an unknown message is received.

### Fixed
- ComponentClient's gc task not being started when its opened.
- Handling of access errors in the component client.
- MultiComponentExecutor slots.

## [1.0.1a1] - 2021-09-21
### Added
- Higher level component execution client and a pagination specific implementation of its
  executor.

### Changed
- Totally refactored reaction pagination client to make it more abstract and abstracted away from
  pagination where the pagination is just a standard use case specific implementation of its
  executor.
- Renamed module pagnation to pagination.
- Move the reaction handling logic over to "reactions.py"
- Renamed string_patinator functions to paginate_string

### Fixed
- Iffy behaviour around "locking" the reaction executor which lead to some requests just being ignored.

[Unreleased]: https://github.com/FasterSpeeding/Yuyo/compare/v1.11.1a1...HEAD
[1.11.1a1]: https://github.com/FasterSpeeding/Yuyo/compare/v1.11.0a1...v1.11.1a1
[1.11.0a1]: https://github.com/FasterSpeeding/Yuyo/compare/v1.10.1a1...v1.11.0a1
[1.10.1a1]: https://github.com/FasterSpeeding/Yuyo/compare/v1.10.0a1...v1.10.1a1
[1.10.0a1]: https://github.com/FasterSpeeding/Yuyo/compare/v1.9.1a1...v1.10.0a1
[1.9.1a1]: https://github.com/FasterSpeeding/Yuyo/compare/v1.9.0a1...v1.9.1a1
[1.9.0a1]: https://github.com/FasterSpeeding/Yuyo/compare/v1.8.0a1.post1...v1.9.0a1
[1.8.0a1.post1]: https://github.com/FasterSpeeding/Yuyo/compare/v1.8.0a1...v1.8.0a1.post1
[1.8.0a1]: https://github.com/FasterSpeeding/Yuyo/compare/v1.7.0a1...v1.8.0a1
[1.7.0a1]: https://github.com/FasterSpeeding/Yuyo/compare/v1.6.1a1...v1.7.0a1
[1.6.1a1]: https://github.com/FasterSpeeding/Yuyo/compare/v1.6.0a1...v1.6.1a1
[1.6.0a1]: https://github.com/FasterSpeeding/Yuyo/compare/v1.5.0a1...v1.6.0a1
[1.5.0a1]: https://github.com/FasterSpeeding/Yuyo/compare/v1.4.0a1.post1...v1.5.0a1
[1.4.0a1.post1]: https://github.com/FasterSpeeding/Yuyo/compare/v1.4.0a1...v1.4.0a1.post1
[1.4.0a1]: https://github.com/FasterSpeeding/Yuyo/compare/v1.3.1a1...v1.4.0a1
[1.3.1a1]: https://github.com/FasterSpeeding/Yuyo/compare/v1.2.1a1...v1.3.1a1
[1.2.1a1]: https://github.com/FasterSpeeding/Yuyo/compare/v1.0.6a1...v1.2.1a1
[1.1.1a1]: https://github.com/FasterSpeeding/Yuyo/compare/v1.0.6a1...v1.1.1a1
[1.0.6a1]: https://github.com/FasterSpeeding/Yuyo/compare/v1.0.5a1.post1...v1.0.6a1
[1.0.5a1.post1]: https://github.com/FasterSpeeding/Yuyo/compare/v1.0.5a1...v1.0.5a1.post1
[1.0.5a1]: https://github.com/FasterSpeeding/Yuyo/compare/v1.0.4a1...v1.0.5a1
[1.0.4a1]: https://github.com/FasterSpeeding/Yuyo/compare/v1.0.3a1...v1.0.4a1
[1.0.3a1]: https://github.com/FasterSpeeding/Yuyo/compare/v1.0.2a1...v1.0.3a1
[1.0.2a1]: https://github.com/FasterSpeeding/Yuyo/compare/v1.0.1a1...v1.0.2a1
[1.0.1a1]: https://github.com/FasterSpeeding/Yuyo/compare/0.0.2...v1.0.1a1<|MERGE_RESOLUTION|>--- conflicted
+++ resolved
@@ -6,16 +6,13 @@
 
 ## [Unreleased]
 ### Changed
-<<<<<<< HEAD
+- Added support for `ptb.` and `canary.` links to [yuyo.links][].
 - Modals now default the per-field custom IDs (i.e. for text components) to the parameter's
   name (attribute name for [ModalOptions][yuyo.modals.ModalOptions] fields), if set.
-=======
-- Added support for `ptb.` and `canary.` links to [yuyo.links][].
 
 ### Fixed
 - [ModalOptions][yuyo.modals.ModalOptions] attributes now correctly expose the values passed to
   the modal rather internal descriptors.
->>>>>>> 1d1fdf55
 
 ### [1.11.1a1] - 2023-04-05
 ### Changed
