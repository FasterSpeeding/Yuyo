# Changelog
All notable changes to this project will be documented in this file.

The format is based on [Keep a Changelog](https://keepachangelog.com/en/1.0.0/),
and this project adheres to [Semantic Versioning](https://semver.org/spec/v2.0.0.html).

## [Unreleased]
### Added
- Support for parsing message links to [yuyo.links][].

### Changed
- Added support for `ptb.` and `canary.` links to [yuyo.links][].
<<<<<<< HEAD
- Renamed the link get and fetch methods:
    * `InviteLink.fetch` to [InviteLink.fetch_invite][yuyo.links.InviteLink.fetch_invite]
    * `InviteLink.get` to [InviteLink.get_invite][yuyo.links.InviteLink.get_invite]
    * `MessageLink.fetch` to [MessageLink.fetch_message][yuyo.links.MessageLink.fetch_message]
    * `MessageLink.get` to [MessageLink.get_message][yuyo.links.MessageLink.get_message]
    * `TemplateLink.fetch` to [TemplateLink.fetch_template][yuyo.links.TemplateLink.fetch_template]
    * `WebhookLink.fetch` to [WebhookLink.fetch_webhook][yuyo.links.WebhookLink.fetch_webhook]
=======
- Modals now default the per-field custom IDs (i.e. for text components) to the parameter's
  name (attribute name for [ModalOptions][yuyo.modals.ModalOptions] fields), if set.
>>>>>>> 706d1fba

### Fixed
- [ModalOptions][yuyo.modals.ModalOptions] attributes now correctly expose the values passed to
  the modal rather internal descriptors.

### [1.11.1a1] - 2023-04-05
### Changed
- `callback` and `type` have been flipped (making `type` the first argument and `callback`
   the second one) for the following functions:
    * [ActionRowExecutor.add_select_menu][yuyo.components.ActionRowExecutor.add_select_menu]
    * [ActionColumnExecutor.add_select_menu][yuyo.components.ActionColumnExecutor.add_select_menu]
    * [ActionColumnExecutor.add_static_select_menu][yuyo.components.ActionColumnExecutor.add_static_select_menu]
    * [with_static_select_menu][yuyo.components.with_static_select_menu]
- Renamed the component context select menu data properties:
    * `ComponentContext.select_channels` to [ComponentContext.selected_channels][yuyo.components.ComponentContext.selected_channels]
    * `ComponentContext.select_roles` to [ComponentContext.selected_roles][yuyo.components.ComponentContext.selected_roles]
    * `ComponentContext.select_texts` to [ComponentContext.selected_texts][yuyo.components.ComponentContext.selected_texts]
    * `ComponentContext.select_users` to [ComponentContext.selected_users][yuyo.components.ComponentContext.selected_users]
    * `ComponentContext.select_members` to [ComponentContext.selected_members][yuyo.components.ComponentContext.selected_members]

### Deprecated
- Passing `callback` as the first argument when adding a select menu to a component executor or column.
- The `with_{}` methods on [yuyo.components.ActionColumnExecutor][].

### Fixed
- [yuyo.modals.modal][] and [yuyo.modals.as_modal][] both now properly support DI for the
  modal's callback.
- [yuyo.modals.as_modal][] and [yuyo.modals.as_modal_template][] both now allow passing
  `parse_signature` typing wise.

### [1.11.0a1] - 2023-04-02
### Added
- A static timeout implementation.
- Support for custom ID prefix matching to the Message component executors.
- Message components have support for loading components from class attributes again.
  Support for this has been implemented through [yuyo.components.ActionColumnExecutor][] this time.
- [yuyo.components.SingleExecutor][] and [yuyo.components.as_single_executor][]
  to allow registering a component executor with a single callback.
- New component handling system to the component client which allows component executors to be
  used statelessly. This moves to using the classes in [yuyo.timeouts][] to handle timeouts
  (rather than the component executors) and makes binding to a specific message optional.
  This consists of [ComponentClient.register_executor][yuyo.components.ComponentClient.register_executor]
  and [ComponentClient.deregister_executor][yuyo.components.ComponentClient.deregister_executor].
- [yuyo.components.with_static_text_menu][] decorator for declaring a static text select menu on
  a [ActionColumnExecutor][yuyo.components.ActionColumnExecutor] subclass.
- `options` parameter to [ActionColumnExecutor.add_static_text_select][yuyo.components.ActionColumnExecutor.add_static_text_select],
  [ActionColumnExecutor.add_text_select][yuyo.components.ActionColumnExecutor.add_text_select], and
  [ActionRowExecutor.add_text_select][yuyo.components.ActionRowExecutor.add_text_select] for
  passing option builders.
- `ComponentContext.id_match` and `ModalContext.id_metadata` convenient properties for getting
  the matching and metadata parts of the component's custom ID.
- `Modal.id_match`, `Modal.id_metadata` and [ModalContext.component_ids][yuyo.modals.ModalContext.component_ids]
  convenience properties for getting the matching and metadata parts of the Modal's top-level
  custom ID and the sub-component custom IDs.
- [ComponentExecutor.set_callback][yuyo.components.ComponentExecutor.set_callback] and
  [ComponentExecutor.with_callback][yuyo.components.ComponentExecutor.with_callback] now
  both raise [ValueError][] if `":"` is present in `custom_id`.
- `id_metadata` option to
  [ActionColumnExecutor.\_\_init\_\_][yuyo.components.ActionColumnExecutor.__init__] and
  [Modal.\_\_init\_\_][yuyo.modals.Modal.__init__] to allow for setting the
  ID metadata of components per-init.

### Changed
- Bumped the minimum Hikari version to `2.0.0.dev118`.
  Some of the breaking component changes listed in Hikari's
  [change log](https://docs.hikari-py.dev/en/latest/changelog/#dev118-2023-04-02)
  around the component builders effect Yuyo's component executors.
- Prefix matching behaviour is now always enabled for both modals and components.
- Message components now split by `":"` for prefix matching like the modals client.
- Marked most deprecated timeout class aliases using `typing.deprecated`.
  (only `yuyo.modals.AbstractTimeout` was skipped).
- [yuyo.components.WaitForExecutor][] now inherits from [yuyo.components.WaitForExecutor][]
  and should also be passed to `timeout=`.
- [ActionColumnExecutor.rows][yuyo.components.ActionColumnExecutor.rows] now returns
  [hikari.api.MessageActionRowBuilder][hikari.api.special_endpoints.MessageActionRowBuilder].
- Message components will now give a "timed-out" ephemeral initial response when
  [ExecutorClosed][yuyo.components.ExecutorClosed] is raised without any response.
- The `authors` field is now optional (defaulting to public) for
  [WaitForExecutor.\_\_init\_\_][yuyo.components.WaitForExecutor.__init__],
  [ComponentPaginator.\_\_init\_\_][yuyo.components.ComponentPaginator.__init__], and
  [ReactionPaginator.\_\_init\_\_][yuyo.reactions.ReactionPaginator.__init__].
- Renamed `yuyo.timeouts.BasicTimeout` to [yuyo.timeouts.SlidingTimeout][].
- Renamed `ModalClient.set_modal` to [Modal.register_modal][yuyo.modals.ModalClient.register_modal].
- Renamed `ModalClient.remove_modal` to [Modal.deregister_modal][yuyo.modals.ModalClient.deregister_modal].
- Renamed `ComponentClient.get_executor` to [ComponentClient.get_executor_for_message][yuyo.components.ComponentClient.get_executor_for_message].
- Renamed `ComponentClient.remove_executor` to [ComponentClient.deregister_message][yuyo.components.ComponentClient.deregister_message].
- Renamed `add_` and `with_` component methods to better match Hikari's new naming scheme:
    * `ActionRowExecutor.add_button` to `.add_interative_button`
    * `ActionRowExecutor.add_channel_select` to `.add_channel_menu`
    * `ActionRowExecutor.add_text_select` to `.add_text_menu`
    * `ActionColumnExecutor.add_button` to `.add_interative_button`
    * `ActionColumnExecutor.add_channel_select` to `.add_channel_menu`
    * `ActionColumnExecutor.add_text_select` to `.add_text_menu`
    * `ActionColumnExecutor.add_static_button` to `.add_static_interactive_button`
    * `ActionColumnExecutor.with_static_button` to `.with_static_interactive_button`
    * `ActionColumnExecutor.add_static_channel_select` to `.add_static_channel_menu`
    * `ActionColumnExecutor.with_static_channel_select` to `.with_static_channel_menu`
    * `ActionColumnExecutor.add_static_text_select` to `.add_static_text_menu`
    * `yuyo.components.with_static_button` to `.with_static_interactive_button`
    * `yuyo.components.with_static_channel_select` to `.with_static_channel_menu`

### Deprecated
- The constant ID component handling system.
  This has been replaced with passing [yuyo.components.SingleExecutor][] to
  [ComponentClient.register_executor][yuyo.components.ComponentClient.register_executor].
- Passing `timeout` to [ComponentExecutor.\_\_init\_\_][yuyo.components.ComponentExecutor.__init__],
  [ActionRowExecutor.\_\_init\_\_][yuyo.components.ActionRowExecutor.__init__],
  [ActionColumnExecutor.\_\_init\_\_][yuyo.components.ActionColumnExecutor.__init__], and
  [ComponentPaginator.\_\_init\_\_][yuyo.components.ComponentPaginator.__init__].
  This has been replaced by passing `timeout` to
  [ComponentClient.register_executor][yuyo.components.ComponentClient.register_executor]
  to allow for the stateless reuse of component executors.
- `AbstractComponentExecutor.has_expired`.
- `ActionRowExecutor.is_full`.
- [ComponentClient.set_executor][yuyo.components.ComponentClient.set_executor],
  this has been replaced by [Component.register_executor][yuyo.components.ComponentClient.register_executor].
- Passing [yuyo.components.ActionRowExecutor][] to
  [ActionColumnExecutor.add_row][yuyo.components.ActionColumnExecutor.add_row]. This
  now takes [hikari.api.MessageActionRowBuilder][hikari.api.special_endpoints.MessageActionRowBuilder].
- The `prefix_match` parameter as this is now always enabled.

### Removed
- `yuyo.modals.NoDefault`.

### [1.10.1a1] - 2023-03-25
### Added
- Some convenience properties to [ComponentContext][yuyo.components.ComponentContext] for getting select
  menu values:
    * [.select_channels][yuyo.components.ComponentContext.select_channels]
    * [.select_roles][yuyo.components.ComponentContext.select_roles]
    * [.select_texts][yuyo.components.ComponentContext.select_texts]
    * [.select_users][yuyo.components.ComponentContext.select_users]
    * [.select_members][yuyo.components.ComponentContext.select_members]
- The [yuyo.components.Context][] and [yuyo.modals.Context][] aliases.
- The [yuyo.components.Client][], [yuyo.modals.Client][], and [yuyo.reactions.Client][] aliases.

### Changed
- A Modal text input's `default` will now also be used for `value` when `value` is left undefined and
  `default` is a string of `<=4000` characters.
- Increased the default timeout for modals to 2 minutes.

### Fixed
- Text select menus will no-longer lead to an error being returned by Discord when `max_values` is
  greater then the count of its choices.

## [1.10.0a1] - 2023-03-20
### Added
- Support for declaring modal options in the modal callback's signature.

### Changed
- Moved `yuyo.modals.AbstractTimeout`, `yuyo.modals.BasicTimeout` and `yuyo.modals.NeverTimeout`
  to new [yuyo.timeouts][] module.

### Deprecated
- `yuyo.modals.AbstractTimeout`, `yuyo.modals.BasicTimeout` and `yuyo.modals.NeverTimeout` as deprecated aliases

### Fixed
- Modals now correctly default to a timeout duration of 10 seconds rather than 10 days.

### Removed
- The deprecated `yuyo.components.MultiComponentExecutor` and `yuyo.components.ChildActionRowExecutor`
  types.
- [ActionRowExecutor.add_button][yuyo.components.ActionRowExecutor.add_button] can no-longer be used
  to add link buttons.
- [yuyo.modals.Modal][] subclasses will no-longer inherits fields.

## [1.9.1a1] - 2023-03-07
### Added
- Re-exposed `yuyo.reactions.EventT` as [yuyo.reactions.ReactionEventT][].

### Changed
- `token_type` now defaults to `"Bot"` when a string token is passed for
  [AsgiBot.\_\_init\_\_][yuyo.asgi.AsgiBot.__init__].

### Fixed
- [yuyo.modals.modal][] and [yuyo.modals.as_modal][] no-longer lead to Alluka's type-hint introspection
  raising an exception.
- Handling of defaulting empty modal text inputs.
- Add `type` property to [yuyo.components.ActionRowExecutor][] and
  `yuyo.components.ChildActionRowExecutor` to fix compatibility with `Hikari>=2.0.0.dev117`.

## [1.9.0a1] - 2023-02-27
### Added
- `from_tanjun` convenience classmethods for initialising from a Tanjun client to
  [ComponentClient][yuyo.modals.ModalClient], [ModalClient][yuyo.modals.ModalClient],
  [ReactionClient][yuyo.reactions.ReactionClient], and [ServiceManager][yuyo.list_status.ServiceManager].
- `alluka` keyword-argument to to `from_gateway_bot` and `from_rest_bot` methods on
  [ComponentClient][yuyo.modals.ModalClient], [ModalClient][yuyo.modals.ModalClient], and
  [ReactionClient][yuyo.reactions.ReactionClient].

### Changed
- `timeout` is now keyword-only for [ChunkTracker.\_\_init\_\_][yuyo.chunk_tracker.ChunkTracker.__init__].
- The Alluka bound clients ([ComponentClient][yuyo.modals.ModalClient],
  [ModalClient][yuyo.modals.ModalClient], and [ReactionClient][yuyo.reactions.ReactionClient])
  now all register themselves as type dependencies when they're not passed a 3rd party client.

### Fixed
- Prefix matched custom IDs are now correctly lower priority for modals.
- [AsgiBot.remove_shutdown_callback][yuyo.asgi.AsgiBot.remove_shutdown_callback] and
  [AsgiBot.remove_startup_callback][yuyo.asgi.AsgiBot.remove_startup_callback] now raise a [ValueError][]
  if the callback isn't registered (as per the documented behaviour) instead of silently passing.

### Removed
- Unnecessary entries from module `__all__`s (i.e. type hints, abstract classes, base classes and
  internal signal error classes).
- Type variables are no-longer publicly exposed other than a couple callback types.

## [1.8.0a1.post1] - 2023-02-23
### Fixed
- The [yuyo.components.ComponentPaginator][] will no-longer send a new message with "MESSAGE_UPDATE" as
  the content when the last entry button is pressed for the first time instead of marking it as loading.
- The [yuyo.components.ComponentPaginator][] will no-longer create a new message with "MESSAGE_UPDATE"
  as the content instead of giving a noop update response.

## [1.8.0a1] - 2023-02-23
### Added
- `timeout` config to [ChunkTracker.\_\_init\_\_][yuyo.chunk_tracker.ChunkTracker.__init__].
- `bot_managed` config to [ComponentClient.from_rest_bot][yuyo.components.ComponentClient.from_rest_bot].
- [ComponentContext.create_modal_response][yuyo.components.ComponentContext.create_modal_response] method.
- Support for modals in `yuyo.modals`.
- [yuyo.components.ActionColumnExecutor][] which handles building and executing multiple message
  action row components and also introduces a class template system for message components in a similar
  fashion to modals.

### Changed
- The `response_type` argument is now keyword only and defaults to
  [ResponseType.MESSAGE_CREATE][hikari.interactions.base_interactions.ResponseType.MESSAGE_CREATE] in
  [ComponentContext.create_initial_response][yuyo.components.ComponentContext.create_initial_response].
- The `defer_type` argument is now keyword only and defaults to
  [ResponseType.DEFERRED_MESSAGE_CREATE][hikari.interactions.base_interactions.ResponseType.DEFERRED_MESSAGE_CREATE]
  in [ComponentContext.defer][yuyo.components.ComponentContext.defer].

### Deprecated
- `yuyo.components.MultiComponentExecutor` and `yuyo.components.ChildActionRowExecutor`.
  [yuyo.components.ActionColumnExecutor][] should be used instead.
- Using [ActionRowExecutor.add_button][yuyo.components.ActionRowExecutor.add_button] to add
  specifically link buttons. [ActionRowExecutor.add_link_button][yuyo.components.ActionRowExecutor.add_link_button]
  should be used instead.

### Fixed
- The `add_{}_button` methods on [ComponentPaginator][yuyo.components.ComponentPaginator] now ignore
  `emoji` when `label` is passed to avoid erroring when users don't explicitly unset the
  default for `emoji`.

### Removed
- The `AbstractReactionHandler.last_triggered` and `ReactionHandler.timeout` properties as
  these were leaking impl detail.

## [1.7.0a1] - 2023-02-14
### Added
- Support for the new select menu types to `yuyo.to_builder`.
- [ActionRowExecutor.add_channel_select][yuyo.components.ActionRowExecutor.add_channel_select]
  for adding channel select menus to an action row.
- [ActionRowExecutor.add_select_menu][yuyo.components.ActionRowExecutor.add_select_menu] for
  adding the other new select menu types to an action row.
- [yuyo.pagination.Page][] type which can be used to represent a response page in the paginators.
  This allows configuring attachments and multiple embeds for a page.
- Methods for manually setting the buttons for [yuyo.components.ComponentPaginator][] and
  [yuyo.reactions.ReactionPaginator][] which allow manually overriding the config for each button
  or reaction.

### Changed
- `from_gateway_bot` classmethods can now also take cache-less `ShardAware` bots.
- Bumped minimum Hikari version to `2.0.0.dev116`.
- Renamed `ErrorManager.with_rule` to [ErrorManager.add_rule][yuyo.backoff.ErrorManager.add_rule]
  and made its arguments positional only.
- The `guild` argument for [yuyo.chunk_tracker.ChunkTracker.request_guild_members][] is now
  positional only.
- `iterator` is now positional only in
  [ReactionPaginator.\_\_init\_\_][yuyo.reactions.ReactionPaginator.__init__] and
  [ComponentPaginator.\_\_init\_\_][yuyo.components.ComponentPaginator.__init__].
- `lines` is now positional only in [yuyo.pagination.async_paginate_string][],
  [yuyo.pagination.sync_paginate_string][] and [yuyo.pagination.paginate_string][].
- Renamed `add_callback` to `set_callback` on `ComponentExecutor` and `ReactionHandler`.
- [ActionRowExecutor.add_button][yuyo.components.ActionRowExecutor.add_button] now takes all
  the button's options as arguments.
  This also now returns the action row and adds the button to the row immediately (without
  any calls to `add_to_parent`).
- Renamed the old `ActionRowExecutor.add_select_menu` to
  [ActionRowExecutor.add_text_select][yuyo.components.ActionRowExecutor.add_text_select]
  and added the other select menu's config as keyword-arguments.
- Renamed `add_handler` to [ReactionClient.set_handler][yuyo.reactions.ReactionClient.set_handler].
- [ReactionClient.set_handler][yuyo.reactions.ReactionClient.set_handler]'s arguments are now all
  positional-only.
- [ComponentPaginator.get_next_entry][yuyo.components.ComponentPaginator.get_next_entry] and
  [ReactionPaginator.get_next_entry][yuyo.reactions.ReactionPaginator.get_next_entry] now both
  return [yuyo.pagination.Page][] rather than a tuple.
  This can be used to create a response easily by passing the result of
  [Page.to_kwargs][yuyo.pagination.Page.to_kwargs] to the create message or execute webhook REST method as `**kwargs`.

### Fixed
- `Context.create_initial_response` (and by extension `Context.respond` for the initial
  response specifically) will no-longer try to pass the attachment, component or embed as
  the actual message content when passed for the `content` argument for REST-based
  interaction commands.
- `BLACK_CROSS` can now be passed to
  [ComponentPaginator.\_\_init\_\_][yuyo.components.ComponentPaginator.__init__] and
  [ReactionPaginator.\_\_init\_\_][yuyo.reactions.ReactionPaginator.__init__]
  in the `triggers` array to enable the stop button.
- The configured executor is now used for handling attachments when creating the initial responses
  with the ASGI bot.
- Check the headers before reading the body in the ASGI adapter and bot to avoid unnecessary hold up
  on bad requests.

### Removed
- `yuyo.InteractiveButtonBuilder`/`yuyo.components.InteractiveButtonBuilder` and
  `yuyo.SelectMenuBuilder`/`yuyo.components.SelectMenuBuilder`. Hikari's default
  implementations should be used instead.
- The deprecated `load_from_attributes` arguments and the relevant deprecated `as_reaction_callback`
  and `as_component_callback` functions.
- The deprecated `WaitForComponent` alias of `WaitForExecutor`.

### Security
- The [yuyo.asgi.AsgiAdapter][] and [yuyo.asgi.AsgiBot][] both now have a max body size limit to avoid
  potential DoS and memory issues. This is configurable using `max_body_size` in the `__init__`s.

## [1.6.1a1] - 2023-01-17
### Changed
- Detect/allow invite links which aren't prefixed by `https://` or `https://www.` in
  [InviteLink.find][yuyo.links.BaseLink.find],
  [InviteLink.find_iter][yuyo.links.BaseLink.find_iter], and
  [InviteLink.from_link][yuyo.links.BaseLink.from_link] to better match Discord's special invite
  embedding logic.
- All link parsers now allow `http://` links.
- The startup and shutdown callbacks on [yuyo.asgi.AsgiAdapter][] now take no arguments.
  This change does **not** effect startup and shutdown callbacks on [yuyo.asgi.AsgiBot][].

### Removed
- The `process_lifespan_event` and `process_request` methods from [yuyo.asgi.AsgiAdapter][].
- [yuyo.asgi.AsgiBot][] no-longer inherits from [yuyo.asgi.AsgiAdapter][] directly but still
  functions as one.

## [1.6.0a1] - 2023-01-12
### Added
- Helper functions for converting some Hikrai modals to builder objects in [yuyo.to_builder][].
  These support application commands and message components.

### Changed
- Bumped minimum Hikari version to `v2.0.0.dev114`.

## [1.5.0a1] - 2023-01-10
### Added
- Add classes and functions for handling message, webhook, invite and template links.

### Changed
- Officially drop support for Python 3.8.

## [1.4.0a1.post1] - 2022-11-20
### Changed
- [CacheStrategy.\_\_init\_\_][yuyo.list_status.CacheStrategy.__init__] now
  takes two arguments `(hikari.api.Cache, hikari.ShardAware)`.

### Fixed
- [yuyo.list_status.DiscordBotListService][]'s logging when declaring per-shard stats.
- Declare bot stats per-shard instead of for the whole bot when list status is using the
  standard cache or event strategies.

## [1.4.0a1] - 2022-11-20
### Added
- A system for automatically declaring a bot's guild count on the bot lists
  top.gg, bots.gg and discordbotlist.com. See [yuyo.list_status][] for more
  information.
- `"asgi"` feature flag for ensuring this installs with the dependencies required to run
  the Asgi REST bot adapter.

### Changed
- [yuyo.backoff.Backoff][] now increments the internal counter regardless of whether
  [yuyo.backoff.Backoff.set_next_backoff][] has been called.
- [yuyo.backoff.Backoff][] now iterates over the retry counter ([int][]), starting at 0,
  rather than just [None][].
- [yuyo.backoff.Backoff.backoff][] now returns the current retry count as [int][] or
  [None][] if it has reached max retries or the finished flag has been set.
- Allow [None][] to be passed for `attachment` and `attachments` to edit response methods.
- Star imports are no-longer used on the top level (at [yuyo][]) so only the attributes present
  in `yuyo.__all__` can be accessed there now.
- [yuyo.components.AbstractComponentExecutor][], `yuyo.components.ChildActionRowExecutor`,
  `InteractiveButtonBuilder`, `yuyo.components.as_child_executor`,
  `yuyo.components.as_component_callback`, [yuyo.reactions.AbstractReactionHandler][], and
  `yuyo.reactions.as_reaction_callback` are no longer included in `yuyo.__all__`/exported
  top-level.

### Deprecated
- `yuyo.components.as_child_executor`, `yuyo.components.as_component_callback`, and
  `yuyo.components.as_reaction_callback` are no longer documented (included in their
  relevant module's `__all__`) as these are considered deprecated and undocumented.

### Fixed
- [yuyo.backoff.Backoff.backoff][] now respects the max retires config and finished flag.
  For this it will now return [None][] without sleeping when either has been reached.

### Removed
- `backoff` option from [yuyo.backoff.Backoff.backoff][] to better match the aiter flow.

## [1.3.1a1] - 2022-11-07
### Added
- A chunk request tracker implementation.

### Changed
- Bumped the minimum Hikari version to `2.0.0.dev112`.
- [yuyo.asgi.AsgiAdapter][]'s startup and shutdown callbacks now take 1 argument,
  must return [None][] and must be asynchronous to match the methods added to
  [hikari.traits.RESTBotAware][] in
  <https://github.com/hikari-py/hikari/releases/tag/2.0.0.dev112>.

  This argument will be of type [yuyo.asgi.AsgiAdapter][] when these methods are
  called of an asgi adapter and of type [yuyo.asgi.AsgiBot][] when called on an
  asgi bot instance.

### Removed
- `replace_attachments` argument from the relevant context edit response methods.
  For more information see <https://github.com/hikari-py/hikari/releases/tag/2.0.0.dev112>.

## [1.2.1a1] - 2022-11-04
### Added
- `ephemeral` keyword-argument to [yuyo.components.ComponentContext][]'s `create_initial_response`,
  `create_follow_up` and `defer` methods as a shorthand for including `1 << 6` in the passed flags.
- `delete_after` option to [yuyo.components.ComponentContext][] response methods.
- `expires_at` property to [yuyo.components.ComponentContext][].
- Support for dependency injection through [Alluka][alluka] to the reaction and component clients.

### Changed
- `ComponentExecutor.execute` now takes a context object instead of interaction and future objects.
- [yuyo.pagination.async_paginate_string][], [yuyo.pagination.sync_paginate_string][] and
  [yuyo.pagination.paginate_string][] now return an (async) iterator of the [str][] pages rather than
  an iterator of `tuple[str, int]`. If you need page counts, use [enumerate][] or
  [yuyo.pagination.aenumerate][].
- (Async) iterables can now be passed to [yuyo.pagination.async_paginate_string][],
  [yuyo.pagination.sync_paginate_string][] and [yuyo.pagination.paginate_string][] instead of just
  iterators.

### Fixed
- [yuyo.components.BaseContext.respond][] trying to edit in the initial response instead
  of create a follow up if a deferred initial response was deleted.
- Long running `delete_after` and component execution tasks will no-longer be cancelled by GC.

### Removed
- The project metadata dunder attributes from [yuyo][].
  [importlib.metadata][] should be used to get this metadata instead.

## [1.1.1a1] - 2022-08-28
### Added
- Support for sending attachments in the initial response to the ASGI server implementation.
- Support for sending attachments on initial response to the `ComponentContext`.

### Changed
- Bumped the minimum hikari version to dev109.
- Async functions must be typed as returning `typing.Coroutine`/`collections.abc.Coroutine`
  rather than `typing.Awaitable` now.

### Fixed
- Several bug fixes on handling context response tracking have been copied over from Tanjun
  to `ComponentContext`.

## [1.0.6a1] - 2022-05-24
### Changed
- Bumped the minimum hikari version to dev108.

### Fixed
- `WaitForExecutor` now has better semantics/behaviour around being called when it's inactive:
    * Timeouts are now handled better meaning that a wait for executor timeout will mark it to be de-registered.
    * Execute calls to an executor that hasn't been waited for yet now return a not active message.

## [1.0.5a1.post1] - 2021-12-21
### Changed
- `AsgiBot` is now (by default) started and closed based on the ASGI lifespan events with
  the `asgi_managed` keyword argument to `AsgiBot.__init__` allowing this to be disabled.

## [1.0.5a1] - 2021-12-21
### Added
- `AsgiBot` extension for `AsgiAdapter` which can be run by itself (manages a rest client).

### Changed
- Renamed `WaitForComponent` to `WaitForExecutor`.

## [1.0.4a1] - 2021-11-22
### Added
- `prefix_match` option to ComponentClient custom ids to make storing metadata in custom ids
  possible.

### Fixed
- custom id methods now raise ValueError on conflict rather than KeyError.

## [1.0.3a1] - 2021-10-27
### Added
- An ASGI/3 adapter for Hikari's interaction server.
- Ability to register a callback for a constant custom_id in the component client.
  This takes precedence over any registered component executors.

### Changed
- Renamed `components.WaitFor` to `WaitForComponent` and added it to `components.__all__` and
  `yuyo.__all__`.

### Fixed
- `Context.defer` is now used in the ComponentPaginator instead of
  `Context.create_initial_response` to defer the initial response since before deleting it
  as `Context.create_initial_response` errors in the REST flow when a defer type is passed.
- `Context.create_initial_response` is no longer typed as taking deferred types.
- Handling of authors in WaitForComponent.
- Added timeout handling to the future returned by WaitForComponent.wait_for.


## [1.0.2a1.post1] - 2021-10-02
### Fixed
- ComponentClient erroneously garbage collecting unexpired executors.
- ComponentPaginator and ReactionPaginator both starting on index 1 instead of 0.


## [1.0.2a1] - 2021-10-02
### Added
- Option to have the ComponentClient be event managed when linked to an event manager.
  This is True by default.

### Changed
- The client now gives a ephemeral timed out response when an unknown message is received.

### Fixed
- ComponentClient's gc task not being started when its opened.
- Handling of access errors in the component client.
- MultiComponentExecutor slots.

## [1.0.1a1] - 2021-09-21
### Added
- Higher level component execution client and a pagination specific implementation of its
  executor.

### Changed
- Totally refactored reaction pagination client to make it more abstract and abstracted away from
  pagination where the pagination is just a standard use case specific implementation of its
  executor.
- Renamed module pagnation to pagination.
- Move the reaction handling logic over to "reactions.py"
- Renamed string_patinator functions to paginate_string

### Fixed
- Iffy behaviour around "locking" the reaction executor which lead to some requests just being ignored.

[Unreleased]: https://github.com/FasterSpeeding/Yuyo/compare/v1.11.1a1...HEAD
[1.11.1a1]: https://github.com/FasterSpeeding/Yuyo/compare/v1.11.0a1...v1.11.1a1
[1.11.0a1]: https://github.com/FasterSpeeding/Yuyo/compare/v1.10.1a1...v1.11.0a1
[1.10.1a1]: https://github.com/FasterSpeeding/Yuyo/compare/v1.10.0a1...v1.10.1a1
[1.10.0a1]: https://github.com/FasterSpeeding/Yuyo/compare/v1.9.1a1...v1.10.0a1
[1.9.1a1]: https://github.com/FasterSpeeding/Yuyo/compare/v1.9.0a1...v1.9.1a1
[1.9.0a1]: https://github.com/FasterSpeeding/Yuyo/compare/v1.8.0a1.post1...v1.9.0a1
[1.8.0a1.post1]: https://github.com/FasterSpeeding/Yuyo/compare/v1.8.0a1...v1.8.0a1.post1
[1.8.0a1]: https://github.com/FasterSpeeding/Yuyo/compare/v1.7.0a1...v1.8.0a1
[1.7.0a1]: https://github.com/FasterSpeeding/Yuyo/compare/v1.6.1a1...v1.7.0a1
[1.6.1a1]: https://github.com/FasterSpeeding/Yuyo/compare/v1.6.0a1...v1.6.1a1
[1.6.0a1]: https://github.com/FasterSpeeding/Yuyo/compare/v1.5.0a1...v1.6.0a1
[1.5.0a1]: https://github.com/FasterSpeeding/Yuyo/compare/v1.4.0a1.post1...v1.5.0a1
[1.4.0a1.post1]: https://github.com/FasterSpeeding/Yuyo/compare/v1.4.0a1...v1.4.0a1.post1
[1.4.0a1]: https://github.com/FasterSpeeding/Yuyo/compare/v1.3.1a1...v1.4.0a1
[1.3.1a1]: https://github.com/FasterSpeeding/Yuyo/compare/v1.2.1a1...v1.3.1a1
[1.2.1a1]: https://github.com/FasterSpeeding/Yuyo/compare/v1.0.6a1...v1.2.1a1
[1.1.1a1]: https://github.com/FasterSpeeding/Yuyo/compare/v1.0.6a1...v1.1.1a1
[1.0.6a1]: https://github.com/FasterSpeeding/Yuyo/compare/v1.0.5a1.post1...v1.0.6a1
[1.0.5a1.post1]: https://github.com/FasterSpeeding/Yuyo/compare/v1.0.5a1...v1.0.5a1.post1
[1.0.5a1]: https://github.com/FasterSpeeding/Yuyo/compare/v1.0.4a1...v1.0.5a1
[1.0.4a1]: https://github.com/FasterSpeeding/Yuyo/compare/v1.0.3a1...v1.0.4a1
[1.0.3a1]: https://github.com/FasterSpeeding/Yuyo/compare/v1.0.2a1...v1.0.3a1
[1.0.2a1]: https://github.com/FasterSpeeding/Yuyo/compare/v1.0.1a1...v1.0.2a1
[1.0.1a1]: https://github.com/FasterSpeeding/Yuyo/compare/0.0.2...v1.0.1a1<|MERGE_RESOLUTION|>--- conflicted
+++ resolved
@@ -10,7 +10,8 @@
 
 ### Changed
 - Added support for `ptb.` and `canary.` links to [yuyo.links][].
-<<<<<<< HEAD
+- Modals now default the per-field custom IDs (i.e. for text components) to the parameter's
+  name (attribute name for [ModalOptions][yuyo.modals.ModalOptions] fields), if set.
 - Renamed the link get and fetch methods:
     * `InviteLink.fetch` to [InviteLink.fetch_invite][yuyo.links.InviteLink.fetch_invite]
     * `InviteLink.get` to [InviteLink.get_invite][yuyo.links.InviteLink.get_invite]
@@ -18,10 +19,6 @@
     * `MessageLink.get` to [MessageLink.get_message][yuyo.links.MessageLink.get_message]
     * `TemplateLink.fetch` to [TemplateLink.fetch_template][yuyo.links.TemplateLink.fetch_template]
     * `WebhookLink.fetch` to [WebhookLink.fetch_webhook][yuyo.links.WebhookLink.fetch_webhook]
-=======
-- Modals now default the per-field custom IDs (i.e. for text components) to the parameter's
-  name (attribute name for [ModalOptions][yuyo.modals.ModalOptions] fields), if set.
->>>>>>> 706d1fba
 
 ### Fixed
 - [ModalOptions][yuyo.modals.ModalOptions] attributes now correctly expose the values passed to
