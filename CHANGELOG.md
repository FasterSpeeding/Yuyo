--- conflicted
+++ resolved
@@ -5,14 +5,12 @@
 and this project adheres to [Semantic Versioning](https://semver.org/spec/v2.0.0.html).
 
 ## [Unreleased]
-<<<<<<< HEAD
 ### Added
 - Re-exposed `yuyo.reactions.EventT` as [yuyo.reactions.ReactionEventT][].
-=======
+
 ### Fixed
 - [yuyo.modals.modal][] and [yuyo.modals.as_modal][] no-longer lead to Alluka's type-hint introspection
   raising an exception.
->>>>>>> d934f1ae
 
 ## [1.9.0a1] - 2023-02-27
 ### Added
